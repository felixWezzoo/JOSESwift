//
//  RSAVerifierTests.swift
//  Tests
//
//  Created by Carol Capek on 03.11.17.
//
//  ---------------------------------------------------------------------------
//  Copyright 2018 Airside Mobile Inc.
//
//  Licensed under the Apache License, Version 2.0 (the "License");
//  you may not use this file except in compliance with the License.
//  You may obtain a copy of the License at
//
//     http://www.apache.org/licenses/LICENSE-2.0
//
//  Unless required by applicable law or agreed to in writing, software
//  distributed under the License is distributed on an "AS IS" BASIS,
//  WITHOUT WARRANTIES OR CONDITIONS OF ANY KIND, either express or implied.
//  See the License for the specific language governing permissions and
//  limitations under the License.
//  ---------------------------------------------------------------------------
//

import XCTest
@testable import JOSESwift

class RSAVerifierTests: CryptoTestCase {

    override func setUp() {
        super.setUp()
    }

    override func tearDown() {
        super.tearDown()
    }

    func testVerifying() {
        guard publicKeyAlice2048 != nil else {
            XCTFail()
            return
        }

<<<<<<< HEAD
        let jws = try! JWS(compactSerialization: compactSerializedJWSConst)
        let verifier = RSAVerifier(algorithm: .RS512, publicKey: publicKeyAlice2048!)
=======
        let jws = try! JWS(compactSerialization: compactSerializedJWSRS512Const)
        let verifier = RSAVerifier(algorithm: .RS512, publicKey: publicKey2048!)
>>>>>>> 61c70b15

        guard let signingInput = [jws.header, jws.payload].asJOSESigningInput() else {
            XCTFail()
            return
        }

        XCTAssertTrue(try! verifier.verify(signingInput, against: jws.signature))
    }

}<|MERGE_RESOLUTION|>--- conflicted
+++ resolved
@@ -40,13 +40,8 @@
             return
         }
 
-<<<<<<< HEAD
-        let jws = try! JWS(compactSerialization: compactSerializedJWSConst)
+        let jws = try! JWS(compactSerialization: compactSerializedJWSRS512Const)
         let verifier = RSAVerifier(algorithm: .RS512, publicKey: publicKeyAlice2048!)
-=======
-        let jws = try! JWS(compactSerialization: compactSerializedJWSRS512Const)
-        let verifier = RSAVerifier(algorithm: .RS512, publicKey: publicKey2048!)
->>>>>>> 61c70b15
 
         guard let signingInput = [jws.header, jws.payload].asJOSESigningInput() else {
             XCTFail()
