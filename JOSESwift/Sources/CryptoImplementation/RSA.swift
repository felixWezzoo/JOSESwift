--- conflicted
+++ resolved
@@ -62,13 +62,9 @@
         case .RSA1_5:
             // For detailed information about the allowed plain text length for RSAES-PKCS1-v1_5,
             // please refer to the RFC(https://tools.ietf.org/html/rfc3447#section-7.2).
-<<<<<<< HEAD
-            return plainText.count < (SecKeyGetBlockSize(publicKey) - 11)
+            return plainText.count <= (SecKeyGetBlockSize(publicKey) - 11)
         default:
             return false
-=======
-            return plainText.count <= (SecKeyGetBlockSize(publicKey) - 11)
->>>>>>> 61c70b15
         }
     }
 
